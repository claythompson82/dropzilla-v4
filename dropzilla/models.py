"""
Handles the training, optimization, and prediction logic for Dropzilla v4 models.

This module will contain:
- The primary model (LightGBM) training function.
- The Bayesian Optimization pipeline using Hyperopt.
- The final prediction function.
"""

from typing import Any, Dict, Tuple

import lightgbm as lgb
import numpy as np
import pandas as pd
from sklearn.metrics import precision_score
from hyperopt import fmin, tpe, hp, Trials, STATUS_OK


def train_lightgbm_model(
    X_train: np.ndarray,
    y_train: np.ndarray,
    params: Dict[str, Any] | None = None,
) -> lgb.LGBMClassifier:
    """Trains a LightGBM classifier with a given set of parameters.

    Args:
        X_train: The training feature data.
        y_train: The training target labels.
        params: A dictionary of parameters to override the defaults. Defaults to
            ``None``.

    Returns:
        The trained LightGBM model object.
    """

    default_params: Dict[str, Any] = {
        "objective": "binary",
        "metric": "binary_logloss",
        "boosting_type": "gbdt",
        "n_jobs": -1,
        "is_unbalance": True,
        "verbose": -1,
    }

    if params:
        default_params.update(params)

    model = lgb.LGBMClassifier(**default_params)

    # print(f"Training LightGBM model with parameters: {default_params}")  # Comment out for optimization
    model.fit(X_train, y_train)

    return model


<<<<<<< HEAD

from typing import List, Tuple


def optimize_hyperparameters(
    X: np.ndarray, y: np.ndarray, cv: Any, max_evals: int = 10
) -> Tuple[Dict[str, Any], List[Dict[str, Any]]]:
    """Return dummy best parameters and trials list."""

    best_params: Dict[str, Any] = {"param": 1}
    trials: List[Dict[str, Any]] = []
=======
def optimize_hyperparameters(
    X: pd.DataFrame,
    y: pd.Series,
    cv_validator,
    max_evals: int = 50,
) -> Tuple[Dict[str, Any], Trials]:
    """Performs Bayesian hyperparameter optimization for the LightGBM model.

    Args:
        X: The full feature dataset.
        y: The full target label series.
        cv_validator: An instantiated cross-validator (e.g., PurgedKFold).
        max_evals: The maximum number of optimization trials to run.

    Returns:
        A tuple containing the best hyperparameters found and the corresponding
        hyperopt ``Trials`` object.
    """

    search_space = {
        "n_estimators": hp.quniform("n_estimators", 100, 1000, 50),
        "learning_rate": hp.loguniform(
            "learning_rate", np.log(0.01), np.log(0.2)
        ),
        "num_leaves": hp.quniform("num_leaves", 20, 150, 5),
        "max_depth": hp.quniform("max_depth", 3, 15, 1),
        "min_child_samples": hp.quniform("min_child_samples", 20, 100, 5),
        "reg_alpha": hp.uniform("reg_alpha", 0.0, 1.0),
        "reg_lambda": hp.uniform("reg_lambda", 0.0, 1.0),
    }

    def objective(params: Dict[str, Any]) -> Dict[str, Any]:
        """Objective function that Hyperopt minimizes."""
        params["n_estimators"] = int(params["n_estimators"])
        params["num_leaves"] = int(params["num_leaves"])
        params["max_depth"] = int(params["max_depth"])
        params["min_child_samples"] = int(params["min_child_samples"])

        scores = []
        for train_idx, test_idx in cv_validator.split(X):
            X_train, X_test = X.iloc[train_idx], X.iloc[test_idx]
            y_train, y_test = y.iloc[train_idx], y.iloc[test_idx]

            model = train_lightgbm_model(X_train.values, y_train.values, params)
            y_pred = model.predict(X_test.values)
            score = precision_score(y_test, y_pred, zero_division=0)
            scores.append(score)

        avg_precision = np.mean(scores)
        return {"loss": -avg_precision, "status": STATUS_OK, "params": params}

    trials = Trials()
    best_params = fmin(
        fn=objective,
        space=search_space,
        algo=tpe.suggest,
        max_evals=max_evals,
        trials=trials,
        rstate=np.random.default_rng(42),
    )

    print(
        f"\nOptimization Complete. Best validation precision: {-trials.best_trial['result']['loss']:.4f}"
    )
    print(f"Best parameters: {best_params}")

>>>>>>> b817c159
    return best_params, trials
<|MERGE_RESOLUTION|>--- conflicted
+++ resolved
@@ -6,103 +6,78 @@
 - The Bayesian Optimization pipeline using Hyperopt.
 - The final prediction function.
 """
-
-from typing import Any, Dict, Tuple
-
 import lightgbm as lgb
 import numpy as np
 import pandas as pd
+from typing import Dict, Any, Tuple
 from sklearn.metrics import precision_score
 from hyperopt import fmin, tpe, hp, Trials, STATUS_OK
 
-
-def train_lightgbm_model(
-    X_train: np.ndarray,
-    y_train: np.ndarray,
-    params: Dict[str, Any] | None = None,
-) -> lgb.LGBMClassifier:
-    """Trains a LightGBM classifier with a given set of parameters.
+def train_lightgbm_model(X_train: np.ndarray,
+                         y_train: np.ndarray,
+                         params: Dict[str, Any] = None) -> lgb.LGBMClassifier:
+    """
+    Trains a LightGBM classifier with a given set of parameters.
 
     Args:
-        X_train: The training feature data.
-        y_train: The training target labels.
-        params: A dictionary of parameters to override the defaults. Defaults to
-            ``None``.
+        X_train (np.ndarray): The training feature data.
+        y_train (np.ndarray): The training target labels.
+        params (Dict[str, Any], optional): A dictionary of parameters to override
+                                           the defaults. Defaults to None.
 
     Returns:
-        The trained LightGBM model object.
+        lgb.LGBMClassifier: The trained LightGBM model object.
     """
-
-    default_params: Dict[str, Any] = {
-        "objective": "binary",
-        "metric": "binary_logloss",
-        "boosting_type": "gbdt",
-        "n_jobs": -1,
-        "is_unbalance": True,
-        "verbose": -1,
+    default_params = {
+        'objective': 'binary',
+        'metric': 'binary_logloss',
+        'boosting_type': 'gbdt',
+        'n_jobs': -1,
+        'is_unbalance': True,
+        'verbose': -1,
     }
 
     if params:
         default_params.update(params)
 
     model = lgb.LGBMClassifier(**default_params)
-
-    # print(f"Training LightGBM model with parameters: {default_params}")  # Comment out for optimization
     model.fit(X_train, y_train)
-
     return model
 
-
-<<<<<<< HEAD
-
-from typing import List, Tuple
-
-
-def optimize_hyperparameters(
-    X: np.ndarray, y: np.ndarray, cv: Any, max_evals: int = 10
-) -> Tuple[Dict[str, Any], List[Dict[str, Any]]]:
-    """Return dummy best parameters and trials list."""
-
-    best_params: Dict[str, Any] = {"param": 1}
-    trials: List[Dict[str, Any]] = []
-=======
-def optimize_hyperparameters(
-    X: pd.DataFrame,
-    y: pd.Series,
-    cv_validator,
-    max_evals: int = 50,
-) -> Tuple[Dict[str, Any], Trials]:
-    """Performs Bayesian hyperparameter optimization for the LightGBM model.
+def optimize_hyperparameters(X: pd.DataFrame,
+                             y: pd.Series,
+                             cv_validator,
+                             max_evals: int = 50) -> Tuple[Dict[str, Any], Trials]:
+    """
+    Performs Bayesian hyperparameter optimization for the LightGBM model.
 
     Args:
-        X: The full feature dataset.
-        y: The full target label series.
+        X (pd.DataFrame): The full feature dataset.
+        y (pd.Series): The full target label series.
         cv_validator: An instantiated cross-validator (e.g., PurgedKFold).
-        max_evals: The maximum number of optimization trials to run.
+        max_evals (int): The maximum number of optimization trials to run.
 
     Returns:
-        A tuple containing the best hyperparameters found and the corresponding
-        hyperopt ``Trials`` object.
+        A tuple containing:
+        - dict: The best hyperparameters found.
+        - Trials: The hyperopt Trials object containing history of the search.
     """
-
     search_space = {
-        "n_estimators": hp.quniform("n_estimators", 100, 1000, 50),
-        "learning_rate": hp.loguniform(
-            "learning_rate", np.log(0.01), np.log(0.2)
-        ),
-        "num_leaves": hp.quniform("num_leaves", 20, 150, 5),
-        "max_depth": hp.quniform("max_depth", 3, 15, 1),
-        "min_child_samples": hp.quniform("min_child_samples", 20, 100, 5),
-        "reg_alpha": hp.uniform("reg_alpha", 0.0, 1.0),
-        "reg_lambda": hp.uniform("reg_lambda", 0.0, 1.0),
+        'n_estimators': hp.quniform('n_estimators', 100, 1000, 50),
+        'learning_rate': hp.loguniform('learning_rate', np.log(0.01), np.log(0.2)),
+        'num_leaves': hp.quniform('num_leaves', 20, 150, 5),
+        'max_depth': hp.quniform('max_depth', 3, 15, 1),
+        'min_child_samples': hp.quniform('min_child_samples', 20, 100, 5),
+        'reg_alpha': hp.uniform('reg_alpha', 0.0, 1.0),
+        'reg_lambda': hp.uniform('reg_lambda', 0.0, 1.0),
     }
 
     def objective(params: Dict[str, Any]) -> Dict[str, Any]:
-        """Objective function that Hyperopt minimizes."""
-        params["n_estimators"] = int(params["n_estimators"])
-        params["num_leaves"] = int(params["num_leaves"])
-        params["max_depth"] = int(params["max_depth"])
-        params["min_child_samples"] = int(params["min_child_samples"])
+        """The objective function that hyperopt will minimize."""
+        params['n_estimators'] = int(params['n_estimators'])
+        params['num_leaves'] = int(params['num_leaves'])
+        params['max_depth'] = int(params['max_depth'])
+        params['min_child_samples'] = int(params['min_child_samples'])
 
         scores = []
         for train_idx, test_idx in cv_validator.split(X):
@@ -111,11 +86,13 @@
 
             model = train_lightgbm_model(X_train.values, y_train.values, params)
             y_pred = model.predict(X_test.values)
+            
             score = precision_score(y_test, y_pred, zero_division=0)
             scores.append(score)
 
         avg_precision = np.mean(scores)
-        return {"loss": -avg_precision, "status": STATUS_OK, "params": params}
+        
+        return {'loss': -avg_precision, 'status': STATUS_OK, 'params': params}
 
     trials = Trials()
     best_params = fmin(
@@ -124,13 +101,10 @@
         algo=tpe.suggest,
         max_evals=max_evals,
         trials=trials,
-        rstate=np.random.default_rng(42),
+        rstate=np.random.default_rng(42)
     )
 
-    print(
-        f"\nOptimization Complete. Best validation precision: {-trials.best_trial['result']['loss']:.4f}"
-    )
+    print(f"\nOptimization Complete. Best validation precision: {-trials.best_trial['result']['loss']:.4f}")
     print(f"Best parameters: {best_params}")
 
->>>>>>> b817c159
-    return best_params, trials
+    return best_params, trials