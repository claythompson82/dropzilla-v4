--- conflicted
+++ resolved
@@ -1,30 +1,6 @@
 """
 Centralized configuration for Dropzilla v4.
 
-<<<<<<< HEAD
-This file stores parameters, API keys, and other configuration settings.
-"""
-
-POLYGON_API_KEY: str = "YOUR_DEFAULT_KEY_HERE"
-
-DATA_CONFIG: dict = {
-    "data_period_days": 5,  # Number of days of data to fetch
-}
-
-MODEL_CONFIG: dict = {
-    "cv_n_splits": 3,
-    "cv_embargo_pct": 0.01,
-    "optimization_max_evals": 2,
-}
-
-LABELING_CONFIG: dict = {
-    "vertical_barrier_minutes": 60,
-}
-
-FEATURE_CONFIG: dict = {
-    "some_feature_param": 1,
-}
-=======
 This file stores all parameters, paths, API keys, and other
 configuration settings for the system.
 """
@@ -66,5 +42,4 @@
     "optimization_max_evals": 50,
     "cv_n_splits": 5,
     "cv_embargo_pct": 0.01,
-}
->>>>>>> b817c159
+}